from sacred import Experiment
import seml


ex = Experiment()
seml.setup_logger(ex)


@ex.config
def config():
    overwrite = None
    db_collection = None
    if db_collection is not None:
        ex.observers.append(seml.create_mongodb_observer(
            db_collection, overwrite=overwrite))

    # default params
<<<<<<< HEAD
    dataset = 'pubmed'
=======
    dataset = 'citeseer'
>>>>>>> f961f614
    n_per_class = 20
    seed = 42

    patience = 50
    max_epochs = 3000
    lr = 1e-3
    weight_decay = 1e-3

    model = 'gcn'
    n_hidden = 64
    p_dropout = 0.5

    pf_plus_adj = 0.0000
    pf_minus_adj = 0.0001

<<<<<<< HEAD
    pf_plus_att = 0.07
    pf_minus_att = 0.59
=======
    pf_plus_att = 0.0068
    pf_minus_att = 0.7970
>>>>>>> f961f614

    n_samples_train = 1
    batch_size_train = 1

    n_samples_pre_eval = 10
    n_samples_eval = 100
    batch_size_eval = 10

    mean_softmax = False
    conf_alpha = 0.01
    early_stopping = True

    save_dir = 'rand_gnn_checkpoints'


@ex.automain
def run(_config, dataset, n_per_class, seed,
        patience, max_epochs, lr, weight_decay, model, n_hidden, p_dropout,
        pf_plus_adj, pf_plus_att, pf_minus_adj, pf_minus_att, conf_alpha,
        n_samples_train, n_samples_pre_eval, n_samples_eval, mean_softmax, early_stopping,
        batch_size_train, batch_size_eval, save_dir,
        ):
    import warnings
    import os
    warnings.filterwarnings('ignore')

    import numpy as np
    import torch
    from src.general_utils import load_and_standardize, get_train_val_test_split, binarize_labels
    from src.model.classifier import GCN, GAT, APPNP, SAGE
    from src.model.sparse_randomizer.training import train_gnn, train_pytorch
    from src.model.sparse_randomizer.prediction import predict_smooth_gnn, predict_smooth_pytorch
    from src.model.sparse_randomizer.cert import binary_certificate, joint_binary_certificate, minimize
    from src.model.sparse_randomizer.utils import (accuracy_majority, sample_batch_pyg)
    from torch_geometric.data import DataLoader as PyGDataLoader
    from src.general_utils import save_cetrificate
    print(_config)

    try:
        # os.makedirs('checkpoints')
        os.makedirs(save_dir)
    except OSError:
        pass

    try:
        # os.makedirs('checkpoints/' + args.general.name)
        os.makedirs(f'{save_dir}/{model}_{dataset}')
    except OSError:
        pass
    save_name = f'{save_dir}/{model}_{dataset}/X[{pf_plus_att}-{pf_minus_att}]_E[{pf_plus_adj}-{pf_minus_adj}].pt'

    sample_config = {
        'n_samples': n_samples_train,
        'pf_plus_adj': pf_plus_adj,
        'pf_plus_att': pf_plus_att,
        'pf_minus_adj': pf_minus_adj,
        'pf_minus_att': pf_minus_att,
    }

    # if we need to sample at least once and at least one flip probability is non-zero
    if n_samples_train > 0 and (pf_plus_adj+pf_plus_att+pf_minus_adj+pf_minus_att > 0):
        sample_config_train = sample_config
        sample_config_train['mean_softmax'] = mean_softmax
    else:
        sample_config_train = None
    sample_config_eval = sample_config.copy()
    sample_config_eval['n_samples'] = n_samples_eval
    
    sample_config_pre_eval = sample_config.copy()
    sample_config_pre_eval['n_samples'] = n_samples_pre_eval

    datafile = f'data/{dataset}.npz'
    graph = load_and_standardize(datafile)

    edge_idx = torch.LongTensor(
        np.stack(graph.adj_matrix.nonzero())).cuda()
    attr_idx = torch.LongTensor(
        np.stack(graph.attr_matrix.nonzero())).cuda()
    labels = torch.LongTensor(graph.labels).cuda()

    n, d = graph.attr_matrix.shape
    nc = graph.labels.max() + 1

    idx = {}
    bi_labels =  binarize_labels(graph.labels)
    idx['train'], idx['val'], idx['test'] = get_train_val_test_split(random_state=np.random.RandomState(seed),
                                                                     labels=bi_labels,
                                                                     train_examples_per_class=n_per_class,
                                                                     val_examples_per_class=n_per_class,
                                                                     test_examples_per_class=None)

    device = torch.device('cuda' if torch.cuda.is_available() else 'cpu')
    if model.lower() == 'gcn':
        model = GCN(nfeat=graph.num_node_attr, nlayers=1, nhid=16, nclass=graph.num_classes, device=device)
    elif model.lower() == 'gat':
        model = GAT(nfeat=graph.num_node_attr, nhid=2, heads=8, nclass=graph.num_classes, device=device)
    elif model.lower() == 'appnp':
        model = APPNP(nfeat=graph.num_node_attr, nhid=16, K=8, alpha=0.15, nclass=graph.num_classes, device=device)
    elif model.lower() == 'sage':
        model = SAGE(nfeat=graph.num_node_attr, nhid=16, nclass=graph.num_classes, device=device)
    model.to(device)

    print(f'nodes: {n}, features: {d}, classes: {nc}')
    trace_val = train_gnn(model=model, edge_idx=edge_idx, attr_idx=attr_idx, labels=labels, n=n, d=d, nc=nc,
                          idx_train=idx['train'], idx_val=idx['val'], lr=lr, weight_decay=weight_decay,
                          patience=patience, max_epochs=max_epochs, display_step=10,
                          sample_config=sample_config_train,
                          batch_size=batch_size_train, early_stopping=early_stopping)

    pre_votes = predict_smooth_gnn(attr_idx=attr_idx, edge_idx=edge_idx,
                                   sample_config=sample_config_pre_eval,
                                   model=model, n=n, d=d, nc=nc,
                                   batch_size=batch_size_eval)

    votes = predict_smooth_gnn(attr_idx=attr_idx, edge_idx=edge_idx,
                               sample_config=sample_config_eval,
                               model=model, n=n, d=d, nc=nc,
                               batch_size=batch_size_eval)

    acc_clean = {}
    for split_name in ['train', 'val', 'test']:
        acc_clean[split_name] = accuracy_majority(votes=pre_votes, labels=graph.labels, idx=idx[split_name])
    acc_majority = {}
    for split_name in ['train', 'val', 'test']:
        acc_majority[split_name] = accuracy_majority(votes=votes, labels=graph.labels, idx=idx[split_name])

    votes_max = votes.max(1)[idx['test']]
    correct = votes.argmax(1)[idx['test']] == graph.labels[idx['test']]

    agreement = (votes.argmax(1) == pre_votes.argmax(1)).mean() 

    # # we are perturbing ONLY the ATTRIBUTES
    # if pf_plus_adj == 0 and pf_minus_adj == 0:
    #     print('Just ATT')
    #     grid_base, grid_lower, grid_upper = binary_certificate(
    #         votes=votes, pre_votes=pre_votes, n_samples=n_samples_eval, conf_alpha=conf_alpha,
    #         pf_plus=pf_plus_att, pf_minus=pf_minus_att)
    # # we are perturbing ONLY the GRAPH
    # elif pf_plus_att == 0 and pf_minus_att == 0:
    #     print('Just ADJ')
    #     grid_base, grid_lower, grid_upper = binary_certificate(
    #         votes=votes, pre_votes=pre_votes, n_samples=n_samples_eval, conf_alpha=conf_alpha,
    #         pf_plus=pf_plus_adj, pf_minus=pf_minus_adj)
    # else:
    #     grid_base, grid_lower, grid_upper = joint_binary_certificate(
    #         votes=votes, pre_votes=pre_votes, n_samples=n_samples_eval, conf_alpha=conf_alpha,
    #         pf_plus_adj=pf_plus_adj, pf_minus_adj=pf_minus_adj,
    #         pf_plus_att=pf_plus_att, pf_minus_att=pf_minus_att)

    # mean_max_ra_base = (grid_base > 0.5)[:, :, 0].argmin(1).mean()
    # mean_max_rd_base = (grid_base > 0.5)[:, 0, :].argmin(1).mean()
    # mean_max_ra_loup = (grid_lower >= grid_upper)[:, :, 0].argmin(1).mean()
    # mean_max_rd_loup = (grid_lower >= grid_upper)[:, 0, :].argmin(1).mean()

    run_id = _config['overwrite']
    db_collection = _config['db_collection']
    
    # torch.save(model.state_dict(), save_name)
    # print(f'Saved model to {save_name}')

    # binary_class_cert = (grid_base > 0.5)[idx['test']].T
    # multi_class_cert = (grid_lower > grid_upper)[idx['test']].T

    # the returned result will be written into the database
    # results = {
    #     'clean_acc': acc_clean['test'],
    #     'majority_acc': acc_majority['test'],
    #     'correct': correct.tolist(),
    #     "binary": {
    #         "ratios": minimize(binary_class_cert.mean(-1).T),
    #         "cert_acc": minimize((correct * binary_class_cert).mean(-1).T)
    #     },
    #     "multiclass": {
    #         "ratios": minimize(multi_class_cert.mean(-1).T),
    #         "cert_acc": minimize((correct * multi_class_cert).mean(-1).T)
    #     }
    # }

    results = {
        'clean_acc': acc_clean['test'],
        'majority_acc': acc_majority['test']
    }
    
    hparams = {
        'classifier': model.__class__.__name__.lower(),
        'smoothing_config': {
            'p': 1,
            'p_plus_adj': pf_plus_adj,
            'p_plus': pf_plus_att,
            'p_minus_adj': pf_minus_adj,
            'p_minus': pf_minus_att,
        },
    }
    save_cetrificate(results, dataset, hparams, f"{save_dir}/{hparams['classifier']}_{dataset}")
    return {k: results[k] for k in ('clean_acc', 'majority_acc')}<|MERGE_RESOLUTION|>--- conflicted
+++ resolved
@@ -15,11 +15,7 @@
             db_collection, overwrite=overwrite))
 
     # default params
-<<<<<<< HEAD
-    dataset = 'pubmed'
-=======
     dataset = 'citeseer'
->>>>>>> f961f614
     n_per_class = 20
     seed = 42
 
@@ -35,13 +31,8 @@
     pf_plus_adj = 0.0000
     pf_minus_adj = 0.0001
 
-<<<<<<< HEAD
-    pf_plus_att = 0.07
-    pf_minus_att = 0.59
-=======
     pf_plus_att = 0.0068
     pf_minus_att = 0.7970
->>>>>>> f961f614
 
     n_samples_train = 1
     batch_size_train = 1
