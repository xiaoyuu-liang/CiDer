import torch
import torch.nn as nn
import torch.nn.functional as F
import torch_geometric
import pytorch_lightning as pl
import numpy as np
import time
import torch_geometric.data
import wandb
import os
from tqdm import tqdm

from src.model.diffusion.train_metrics import TrainLossDiscrete, NLL, SumExceptBatchKL, SumExceptBatchMetric
from src.model.diffusion.noise_schedule import PredefinedNoiseScheduleDiscrete, MarginalUniformTransition
from src.model.diffusion.mpnn import MPNN
from src.model.diffusion import utils
from src.model.diffusion import diffusion_utils
from src.model.sparse_randomizer.cert import certify



class GraphJointDiffuser(pl.LightningModule):
    def __init__(self, cfg, dataset_infos, extra_features, train_metrics):
        super().__init__()
        
        input_dims = dataset_infos.input_dims
        output_dims = dataset_infos.output_dims
        nodes_dist = dataset_infos.nodes_dist

        self.cfg = cfg
        self.name = cfg.general.name
        self.model_dtype = torch.float32
        self.T = cfg.model.diffusion_steps

        self.Xdim = input_dims['X']
        self.Xcdim = input_dims['Xc']
        self.Edim = input_dims['E']
        self.ydim = input_dims['y']
        self.labeldim = input_dims['label']
        self.Xdim_output = output_dims['X']
        self.Xcdim_output = output_dims['Xc']   
        self.Edim_output = output_dims['E']
        self.ydim_output = output_dims['y']
        self.labeldim_output = output_dims['label']
        self.node_dist = nodes_dist

        self.dataset_info = dataset_infos
        self.extra_features = extra_features
        self.train_metrics = train_metrics

        self.val_nll = NLL()
        self.val_X_kl = SumExceptBatchKL()
        self.val_E_kl = SumExceptBatchKL()
        self.val_X_logp = SumExceptBatchMetric()
        self.val_E_logp = SumExceptBatchMetric()

        self.test_nll = NLL()
        self.test_X_kl = SumExceptBatchKL()
        self.test_E_kl = SumExceptBatchKL()
        self.test_X_logp = SumExceptBatchMetric()
        self.test_E_logp = SumExceptBatchMetric()

        self.train_loss = TrainLossDiscrete(self.cfg.model.lambda_train)

        self.noise_schedule = PredefinedNoiseScheduleDiscrete(cfg.model.diffusion_noise_schedule,
                                                              timesteps=cfg.model.diffusion_steps)
        
        self.model = MPNN(input_dims=input_dims,
                          n_mlp_layers=cfg.model.n_mlp_layers,
                          hidden_mlp_dims=cfg.model.hidden_mlp_dims,
                          mlp_dropout=cfg.model.mlp_dropout,
                          n_gnn_layers=cfg.model.n_gnn_layers,
                          hidden_gnn_dims=cfg.model.hidden_gnn_dims,
                          gnn_dropout=cfg.model.gnn_dropout,
                          output_dims=output_dims,
                          act_fn_in=nn.ReLU(),
                          act_fn_out=nn.ReLU())
        
        if cfg.model.transition == 'marginal':
            x_marginals = self.dataset_info.node_attrs
            e_marginals = self.dataset_info.edge_types

            print(f"""Marginal distribution of the classes: 
                  {np.vectorize(lambda x: "{:.4f}".format(x))(x_marginals[:10])} for nodes, 
                  {np.vectorize(lambda x: "{:.4f}".format(x))(e_marginals)} for edges""")
            self.transition_model = MarginalUniformTransition(x_marginals=x_marginals, e_marginals=e_marginals,
                                                              y_classes=self.ydim_output)
            self.limit_dist = utils.PlaceHolder(X=x_marginals, E=e_marginals,
                                                y=torch.ones(self.ydim_output) / self.ydim_output)
            
        self.save_hyperparameters(ignore=['train_metrics'])
        self.start_epoch_time = None
        self.train_iterations = None
        self.val_iterations = None
        self.log_every_steps = cfg.general.log_every_steps
        self.number_chain_steps = cfg.general.number_chain_steps
        self.best_val_nll = 1e8
        self.val_counter = 0
            
    def configure_optimizers(self):
        print('Using AdamW optimizer')
        optimizer = torch.optim.AdamW(self.parameters(), lr=self.cfg.train.lr, amsgrad=True,
                                      weight_decay=self.cfg.train.weight_decay)
        # scheduler = torch.optim.lr_scheduler.ReduceLROnPlateau(optimizer, mode='min', 
        #                                                        factor=self.cfg.train.shceduler_factor, 
        #                                                        patience=self.cfg.train.shceduler_patience)
        # scheduler = torch.optim.lr_scheduler.CosineAnnealingLR(optimizer, T_max=self.cfg.train.n_epochs, verbose=True)
        # return {"optimizer": optimizer, "lr_scheduler": scheduler, "monitor": "val/epoch_NLL"}
        return optimizer
    
    def on_fit_start(self) -> None:
        print("on fit starting")
        # self.train_iterations = len(self.trainer.train_dataloader)
        self.print(f"Size of the input features:")
        self.print(f"node_attr={self.Xdim}, node_attr_classes={self.Xcdim}, edge_classes={self.Edim}, time_condition={self.ydim}, node_classes={self.labeldim}")
        self.print("Size of the output features")
        self.print(f"node_attr={self.Xdim_output}, node_attr_classes={self.Xcdim_output}, edge_classes={self.Edim_output}, time_condition={self.ydim_output}, node_classes={self.labeldim_output}")
        if self.local_rank == 0:
            utils.setup_wandb(self.cfg)
    
    def training_step(self, data, i):
        if data.edge_index.numel() == 0:
            self.print("Found a batch with no edges. Skipping.")
            return
        dense_data, node_mask = utils.to_dense(data.x, data.edge_index, data.edge_attr, data.batch)
        dense_data = dense_data.mask(node_mask)
        X, E = dense_data.X, dense_data.E
        noisy_data = self.apply_noise(X, E, data.y, node_mask)
        extra_data = self.compute_extra_data(noisy_data)
        pred = self.forward(noisy_data, extra_data, node_mask)
        loss = self.train_loss(masked_pred_X=pred.X, masked_pred_E=pred.E, pred_y=pred.y,
                               true_X=X, true_E=E, true_y=data.y,
                               log=i % self.log_every_steps == 0)
        
        self.train_metrics(masked_pred_X=pred.X, masked_pred_E=pred.E, true_X=X, true_E=E,
                           log=i % self.log_every_steps == 0)
        
        return {'loss': loss}
    
    def on_train_epoch_start(self) -> None:
        self.print("Starting train epoch...")
        self.start_epoch_time = time.time()
        self.train_loss.reset()
        self.train_metrics.reset()
        torch.cuda.empty_cache()

    def on_train_epoch_end(self) -> None:
        to_log = self.train_loss.log_epoch_metrics()
        self.print(f"Epoch {self.current_epoch}: X_CE: {to_log['train_epoch/x_CE'] :.3f}"
                      f" -- E_CE: {to_log['train_epoch/E_CE'] :.3f} --"
                      f" y_CE: {to_log['train_epoch/y_CE'] :.3f}"
                      f" -- {time.time() - self.start_epoch_time:.1f}s ")
        # epoch_at_metrics, epoch_bond_metrics = self.train_metrics.log_epoch_metrics()
        # self.print(f"Epoch {self.current_epoch}: {epoch_at_metrics} -- {epoch_bond_metrics}")   

    @torch.no_grad()
    def validation_step(self, data, i):
        dense_data, node_mask = utils.to_dense(data.x, data.edge_index, data.edge_attr, data.batch)
        dense_data = dense_data.mask(node_mask)
        # data_labels = torch.full((dense_data.X.size(0), dense_data.X.size(1)), -1, dtype=torch.long, device=dense_data.X.device)
        # for i, label in enumerate(data.labels):
        #     data_labels[i, :len(label)] = torch.LongTensor(label)
        X, E = dense_data.X, dense_data.E
        noisy_data = self.apply_noise(X, E, data.y, node_mask)
        extra_data = self.compute_extra_data(noisy_data)
        pred = self.forward(noisy_data, extra_data, node_mask)
        nll = self.compute_val_loss(pred, noisy_data, dense_data.X, dense_data.E, data.y, node_mask, test=False)

        return {'loss': nll}
    
    def on_validation_epoch_start(self) -> None:
        self.val_nll.reset()
        self.val_X_kl.reset()
        self.val_E_kl.reset()
        self.val_X_logp.reset()
        self.val_E_logp.reset()
        torch.cuda.empty_cache()
    
    def on_validation_epoch_end(self) -> None:
        metrics = [self.val_nll.compute(), self.val_X_kl.compute() * self.T, self.val_E_kl.compute() * self.T,
                   self.val_X_logp.compute(), self.val_E_logp.compute()]
        if wandb.run:
            wandb.log({"val/epoch_NLL": metrics[0],
                       "val/X_kl": metrics[1],
                       "val/E_kl": metrics[2],
                       "val/X_logp": metrics[3],
                       "val/E_logp": metrics[4]}, commit=False)

        self.print(f"Epoch {self.current_epoch}: Val NLL {metrics[0] :.2f} -- Val Node type KL {metrics[1] :.2f} -- ",
                   f"Val Edge type KL: {metrics[2] :.2f}")

        # Log val nll with default Lightning logger, so it can be monitored by checkpoint callback
        val_nll = metrics[0]
        self.log("val/epoch_NLL", val_nll, sync_dist=True)

        if val_nll < self.best_val_nll:
            self.best_val_nll = val_nll
        self.print('Val loss: %.4f \t Best val loss:  %.4f\n' % (val_nll, self.best_val_nll))

        self.val_counter += 1
        self.print("Done validating.")
    
    @torch.no_grad()
    def test_step(self, data, i):
        dense_data, node_mask = utils.to_dense(data.x, data.edge_index, data.edge_attr, data.batch)
        dense_data = dense_data.mask(node_mask)
        # data_labels = torch.full((dense_data.X.size(0), dense_data.X.size(1)), -1, dtype=torch.long, device=dense_data.X.device)
        # for i, label in enumerate(data.labels):
        #     data_labels[i, :len(label)] = torch.LongTensor(label)
        noisy_data = self.apply_noise(dense_data.X, dense_data.E, data.y, node_mask)
        extra_data = self.compute_extra_data(noisy_data)
        pred = self.forward(noisy_data, extra_data, node_mask)
        nll = self.compute_val_loss(pred, noisy_data, dense_data.X, dense_data.E, data.y, node_mask, test=True)

        return {'loss': nll}
    
    def on_test_epoch_start(self) -> None:
        self.print("Starting test...")
        self.test_nll.reset()
        self.test_X_kl.reset()
        self.test_E_kl.reset()
        self.test_X_logp.reset()
        self.test_E_logp.reset()
        torch.cuda.empty_cache()
        if self.local_rank == 0:
            utils.setup_wandb(self.cfg)
    
    def on_test_epoch_end(self) -> None:
        """ Measure likelihood on a test set and compute stability metrics. """
        metrics = [self.test_nll.compute(), self.test_X_kl.compute(), self.test_E_kl.compute(),
                   self.test_X_logp.compute(), self.test_E_logp.compute()]
        if wandb.run:
            wandb.log({"test/epoch_NLL": metrics[0],
                       "test/X_kl": metrics[1],
                       "test/E_kl": metrics[2],
                       "test/X_logp": metrics[3],
                       "test/E_logp": metrics[4]}, commit=False)

        self.print(f"Epoch {self.current_epoch}: Test NLL {metrics[0] :.2f} -- Test Node type KL {metrics[1] :.2f} -- ",
                   f"Test Edge type KL: {metrics[2] :.2f}")

        test_nll = metrics[0]
        if wandb.run:
            wandb.log({"test/epoch_NLL": test_nll}, commit=False)

        self.print(f'Test loss: {test_nll :.4f}')
        self.print("Done testing.")

    def apply_noise(self, X, E, y, node_mask, t_X=None, t_E=None):
        """ Sample noise and apply it to the data. """

        # Sample a timestep t.
        # When evaluating, the loss for t=0 is computed separately
        if t_X is not None and t_E is not None:
            t_X_int = torch.full((X.size(0), 1), t_X, device=X.device).float()              #(bs, 1)
            s_X_int = t_X_int - 1
            t_E_int = torch.full((X.size(0), 1), t_E, device=X.device).float()
            s_E_int = t_E_int - 1
        elif not t_X and not t_E:
            lowest_t = 0 if self.training else 1
            t_X_int = torch.randint(lowest_t, self.T + 1, size=(X.size(0), 1), device=X.device).float()  # (bs, 1)
            s_X_int = t_X_int - 1
            t_E_int = torch.randint(lowest_t, self.T + 1, size=(X.size(0), 1), device=X.device).float()  # (bs, 1)
            s_E_int = t_E_int - 1
        else:
            raise ValueError("t_X and t_E must be both None or both not None.")

        t_X_float = t_X_int / self.T
        s_X_float = s_X_int / self.T
        t_E_float = t_E_int / self.T
        s_E_float = s_E_int / self.T

        # beta_t and alpha_s_bar are used for denoising/loss computation
        beta_t_X = self.noise_schedule(t_normalized=t_X_float)
        beta_t_E = self.noise_schedule(t_normalized=t_E_float)                         # (bs, 1)
        alpha_s_X_bar = self.noise_schedule.get_alpha_bar(t_normalized=s_X_float)
        alpha_s_E_bar = self.noise_schedule.get_alpha_bar(t_normalized=s_E_float)      # (bs, 1)
        alpha_t_X_bar = self.noise_schedule.get_alpha_bar(t_normalized=t_X_float)
        alpha_t_E_bar = self.noise_schedule.get_alpha_bar(t_normalized=t_E_float)      # (bs, 1)

        Qtb_X = self.transition_model.get_Qt_bar(alpha_t_X_bar, device=self.device)
        Qtb_E = self.transition_model.get_Qt_bar(alpha_t_E_bar, device=self.device)  # (bs, dx, dx_c, dx_c) (bs, de, de)
        assert (abs(Qtb_X.X.sum(dim=3) - 1.) < 1e-4).all(), Qtb_X.X.sum(dim=3) - 1
        assert (abs(Qtb_E.E.sum(dim=2) - 1.) < 1e-4).all()

        # Compute transition probabilities
        probX = (X.permute(0, 2, 1, 3) @ Qtb_X.X).permute(0, 2, 1, 3)  # (bs, n, dx, dx_c)
        probE = E @ Qtb_E.E.unsqueeze(1)  # (bs, n, n, de)
        sampled_t = diffusion_utils.sample_discrete_features(probX=probX, probE=probE, node_mask=node_mask)

        X_t = F.one_hot(sampled_t.X, num_classes=self.Xcdim_output)
        E_t = F.one_hot(sampled_t.E, num_classes=self.Edim_output)
        assert (X.shape == X_t.shape) and (E.shape == E_t.shape)

        z_t = utils.PlaceHolder(X=X_t, E=E_t, y=y).type_as(X_t).mask(node_mask)

        noisy_data = {'t_X_int': t_X_int, 't_X': t_X_float, 'beta_t_X': beta_t_X, 
                      'alpha_s_X_bar': alpha_s_X_bar, 'alpha_t_X_bar': alpha_t_X_bar,
                      't_E_int': t_E_int, 't_E': t_E_float, 'beta_t_E': beta_t_E, 
                      'alpha_s_E_bar': alpha_s_E_bar, 'alpha_t_E_bar': alpha_t_E_bar, 
                      'X_t': z_t.X, 'E_t': z_t.E, 'y_t': z_t.y, 'node_mask': node_mask}
        return noisy_data
    
    def compute_val_loss(self, pred, noisy_data, X, E, y, node_mask, test=False):
        """Computes an estimator for the variational lower bound.
           pred: (X, E, y)
           noisy_data: dict
           X, E, y, labels: (bs, n, dx, dx_c),  (bs, n, n, de), (bs, dy), (bs, n)
           node_mask : (bs, n)
           Output: nll (size 1)
       """
        t_X = noisy_data['t_X']
        t_E = noisy_data['t_E']

        # 1. Compute node count distribution
        N = node_mask.sum(1).long() # node count (bs,)
        log_pN = self.node_dist.log_prob(N)

        # 2. The KL between q(z_T | x) and p(z_T) = Uniform(1/num_classes). Should be close to zero.
        kl_prior = self.kl_prior(X, E, node_mask)

        # 3. Diffusion loss
        loss_all_t = self.compute_Lt(X, E, y, pred, noisy_data, node_mask, test)

        # 4. Reconstruction loss
        # Compute L0 term : -log p (X, E, y | z_0) = reconstruction loss
        prob0 = self.reconstruction_logp(t_X, X, E, node_mask)

        loss_term_0 = self.val_X_logp(X * prob0.X.log()) + self.val_E_logp(E * prob0.E.log())

        # Combine terms
        nlls = - log_pN + kl_prior + loss_all_t - loss_term_0
        assert len(nlls.shape) == 1, f'{nlls.shape} has more than only batch dim.'

        # Update NLL metric object and return batch nll
        nll = (self.test_nll if test else self.val_nll)(nlls)        # Average over the batch

        if wandb.run:
            wandb.log({"kl prior": kl_prior.mean(),
                       "Estimator loss terms": loss_all_t.mean(),
                       "log_pn": log_pN.mean(),
                       "loss_term_0": loss_term_0,
                       'batch_test_nll' if test else 'val_nll': nll}, commit=False)
        return nll
    
    def kl_prior(self, X, E, node_mask):
        """Computes the KL between q(z_T | x) and p(z_T) = Uniform(1/num_classes).

        This is essentially a lot of work for something that is in practice negligible in the loss. However, you
        compute it so that you see it when you've made a mistake in your noise schedule.
        """
        # Compute the last alpha value, alpha_T.
        ones = torch.ones((X.size(0), 1), device=X.device)
        Ts = self.T * ones
        alpha_t_bar = self.noise_schedule.get_alpha_bar(t_int=Ts)  # (bs, 1)

        Qtb = self.transition_model.get_Qt_bar(alpha_t_bar, self.device) # (bs, dx, dx_c, dx_c) (bs, de, de)

        # Compute transition probabilities
        probX = (X.permute(0, 2, 1, 3) @ Qtb.X).permute(0, 2, 1, 3)  # (bs, n, dx, dx_c)
        probE = E @ Qtb.E.unsqueeze(1)  # (bs, n, n, de)
        assert probX.shape == X.shape

        bs, n, dx, _ = probX.shape

        limit_X = self.limit_dist.X[None, None, :].expand(bs, n, dx, -1).type_as(probX)
        limit_E = self.limit_dist.E[None, None, None, :].expand(bs, n, n, -1).type_as(probE)

        # Make sure that masked rows do not contribute to the loss
        limit_dist_X, limit_dist_E, probX, probE = diffusion_utils.mask_distributions(true_X=limit_X.clone(),
                                                                                      true_E=limit_E.clone(),
                                                                                      pred_X=probX,
                                                                                      pred_E=probE,
                                                                                      node_mask=node_mask)

        kl_distance_X = F.kl_div(input=probX.log(), target=limit_dist_X, reduction='none')
        kl_distance_E = F.kl_div(input=probE.log(), target=limit_dist_E, reduction='none')

        return diffusion_utils.sum_except_batch(kl_distance_X) + \
               diffusion_utils.sum_except_batch(kl_distance_E)
    
    def compute_Lt(self, X, E, y, pred, noisy_data, node_mask, test):
        pred_probs_X = F.softmax(pred.X, dim=-1)
        pred_probs_E = F.softmax(pred.E, dim=-1)
        pred_probs_y = F.softmax(pred.y, dim=-1)

        Qtb_X = self.transition_model.get_Qt_bar(noisy_data['alpha_t_X_bar'], self.device)
        Qsb_X = self.transition_model.get_Qt_bar(noisy_data['alpha_s_X_bar'], self.device) # s = t-1
        Qt_X = self.transition_model.get_Qt(noisy_data['beta_t_X'], self.device)

        Qtb_E = self.transition_model.get_Qt_bar(noisy_data['alpha_t_E_bar'], self.device)
        Qsb_E = self.transition_model.get_Qt_bar(noisy_data['alpha_s_E_bar'], self.device) # s = t-1
        Qt_E = self.transition_model.get_Qt(noisy_data['beta_t_E'], self.device)

        # Compute distributions to compare with KL
        bs, n, dx, _ = X.shape
        prob_true_X = diffusion_utils.posterior_distributions(X=X, E=E, y=y, X_t=noisy_data['X_t'], E_t=noisy_data['E_t'],
                                                            y_t=noisy_data['y_t'], Qt=Qt_X, Qsb=Qsb_X, Qtb=Qtb_X)
        prob_true_E = diffusion_utils.posterior_distributions(X=X, E=E, y=y, X_t=noisy_data['X_t'], E_t=noisy_data['E_t'],
                                                            y_t=noisy_data['y_t'], Qt=Qt_E, Qsb=Qsb_E, Qtb=Qtb_E)
        prob_true_E.E = prob_true_E.E.reshape((bs, n, n, -1))

        prob_pred_X = diffusion_utils.posterior_distributions(X=pred_probs_X, E=pred_probs_E, y=pred_probs_y,
                                                            X_t=noisy_data['X_t'], E_t=noisy_data['E_t'],
                                                            y_t=noisy_data['y_t'], Qt=Qt_X, Qsb=Qsb_X, Qtb=Qtb_X)
        prob_pred_E = diffusion_utils.posterior_distributions(X=pred_probs_X, E=pred_probs_E, y=pred_probs_y,
                                                            X_t=noisy_data['X_t'], E_t=noisy_data['E_t'],
                                                            y_t=noisy_data['y_t'], Qt=Qt_E, Qsb=Qsb_E, Qtb=Qtb_E)
        prob_pred_E.E = prob_pred_E.E.reshape((bs, n, n, -1))

        # Reshape and filter masked rows
        _, _, prob_pred_X.X, prob_pred_E.E = diffusion_utils.mask_distributions(true_X=prob_true_X.X,
                                                                                true_E=prob_true_E.E,
                                                                                pred_X=prob_pred_X.X,
                                                                                pred_E=prob_pred_E.E,
                                                                                node_mask=node_mask)
        kl_x = (self.test_X_kl if test else self.val_X_kl)(prob_true_X.X, torch.log(prob_pred_X.X))
        kl_e = (self.test_E_kl if test else self.val_E_kl)(prob_true_E.E, torch.log(prob_pred_E.E))
        return self.T * (kl_x + kl_e)
    
    def reconstruction_logp(self, t, X, E, node_mask):
        # Compute noise values for t = 0.
        t_zeros = torch.zeros_like(t)
        beta_0 = self.noise_schedule(t_zeros)
        # qx (bs, dx, dx_c, dx_c), qe (bs, de, de), qy (bs, dy, dy)
        Q0 = self.transition_model.get_Qt(beta_t=beta_0, device=self.device) 

        probX0 = (X.permute(0, 2, 1, 3) @ Q0.X).permute(0, 2, 1, 3)  # (bs, n, dx, dx_c)
        probE0 = E @ Q0.E.unsqueeze(1)  # (bs, n, n, de_out)

        sampled0 = diffusion_utils.sample_discrete_features(probX=probX0, probE=probE0, node_mask=node_mask)

        X0 = F.one_hot(sampled0.X, num_classes=self.Xcdim_output).float()
        E0 = F.one_hot(sampled0.E, num_classes=self.Edim_output).float()
        y0 = sampled0.y
        assert (X.shape == X0.shape) and (E.shape == E0.shape)

        sampled_0 = utils.PlaceHolder(X=X0, E=E0, y=y0).mask(node_mask)

        # Predictions
        noisy_data = {'X_t': sampled_0.X, 'E_t': sampled_0.E, 'y_t': sampled_0.y, 'node_mask': node_mask,
                      't_X': torch.zeros(X0.shape[0], 1).type_as(y0), 't_E': torch.zeros(X0.shape[0], 1).type_as(y0)}
        extra_data = self.compute_extra_data(noisy_data)
        pred0 = self.forward(noisy_data, extra_data, node_mask)

        # Normalize predictions
        probX0 = F.softmax(pred0.X, dim=-1)
        probE0 = F.softmax(pred0.E, dim=-1)
        proby0 = F.softmax(pred0.y, dim=-1)

        # Set masked rows to arbitrary values that don't contribute to loss
        probX0[~node_mask] = torch.ones(self.Xcdim_output).type_as(probX0)
        probE0[~(node_mask.unsqueeze(1) * node_mask.unsqueeze(2))] = torch.ones(self.Edim_output).type_as(probE0)

        diag_mask = torch.eye(probE0.size(1)).type_as(probE0).bool()
        diag_mask = diag_mask.unsqueeze(0).expand(probE0.size(0), -1, -1)
        probE0[diag_mask] = torch.ones(self.Edim_output).type_as(probE0)

        return utils.PlaceHolder(X=probX0, E=probE0, y=proby0)
    
    @torch.no_grad()
    def denoised_smoothing(self, dataloader, classifier=None, hparams=None):
        """
        hparams: dict
        """
        test_len = dataloader.dataset.split_len['test']
        num_classes = len(self.dataset_info.node_types)
        batch_size = dataloader.batch_size
        device = classifier.device
        
        pre_votes_list = []
        votes_list = []
        targets_list = []
        
        for data in tqdm(dataloader, desc="Denoised Smoothing"):
            target = torch.tensor([data.labels[i][data.target_node[i]] for i in range(len(data.labels))]).to(device)
            pad = -torch.ones((batch_size - len(data.labels)), dtype=torch.float).to(device)
            target = torch.cat((target, pad), dim=0)

            pre_votes = torch.zeros((batch_size, num_classes), dtype=torch.long, device=device)
            votes = torch.zeros((batch_size, num_classes), dtype=torch.long, device=device)

            pre_votes_list.append(self.denoise_pred(data, hparams['attr_noise_scale'], hparams['adj_noise_scale'], hparams['pre_n_samples'], pre_votes, classifier))
            votes_list.append(self.denoise_pred(data, hparams['attr_noise_scale'], hparams['adj_noise_scale'], hparams['n_samples'], votes, classifier))
            targets_list.append(target)        
        
        pre_votes = torch.cat(pre_votes_list, dim=0)[:test_len, :]
        votes = torch.cat(votes_list, dim=0)[:test_len, :]
        targets = torch.cat(targets_list, dim=0)[:test_len]

        pre_labels = pre_votes.argmax(-1)    
        labels = votes.argmax(-1)

        correct = (pre_labels == targets).cpu().numpy()
        clean_acc = correct.mean()
        print(f'Clean accuracy: {clean_acc}')
        majority_correct = (labels == targets).cpu().numpy()
        majority_acc = majority_correct.mean()
        print(f'Majority vote accuracy: {majority_acc}')
        
<<<<<<< HEAD
        certificate = certify(correct, pre_votes.cpu(), votes.cpu(), hparams)
=======
        certificate = {}
        if hparams['certify']:
            certificate = certify(majority_correct, pre_votes.cpu(), votes.cpu(), hparams)
>>>>>>> f961f614
        certificate['clean_acc'] = clean_acc
        certificate['majority_acc'] = majority_acc
        certificate['correct'] = correct.tolist()

        return certificate

    
    def denoise_pred(self, data, t_X, t_E, n_samples, votes, classifier):
        """
        Return: denoised prediction votes for data with classifier.
        """
        device = classifier.device

        for _ in range(n_samples):
            denoised_graphs = self.denoise_Z(data, t_X, t_E)
            batch_size = len(denoised_graphs)

            for i in (range(batch_size)):
                x = denoised_graphs[i].x.to(device)
                edge_index = denoised_graphs[i].edge_index.to(device)
                target_node = denoised_graphs[i].target_node
                
                pred = classifier(x, edge_index)[target_node]
                votes[i][pred.argmax(-1)] += 1
        return votes
        

    @torch.no_grad()
    def denoise_Z(self, data, t_X, t_E):
        """
        Receive data and denoise data of noise scale t.
        """
        data = data.to(self.device)
        dense_data, node_mask = utils.to_dense(data.x, data.edge_index, data.edge_attr, data.batch)
        dense_data = dense_data.mask(node_mask)
        noisy_data = self.apply_noise(dense_data.X, dense_data.E, data.y, node_mask, t_X, t_E)
        extra_data = self.compute_extra_data(noisy_data)
        pred = self.forward(noisy_data, extra_data, node_mask)
        # pred = utils.PlaceHolder(X=torch.tensor(noisy_data['X_t'], dtype=float), 
        #                          E=torch.tensor(noisy_data['E_t'], dtype=float), 
        #                          y=torch.tensor(noisy_data['y_t'], dtype=float))
        # pred = pred.mask(node_mask)
            
        unnormalized_prob_X = F.softmax(pred.X, dim=-1)
        unnormalized_prob_X[torch.sum(unnormalized_prob_X, dim=-1) == 0] = 1e-5
        prob_X = unnormalized_prob_X / torch.sum(unnormalized_prob_X, dim=-1, keepdim=True)  # bs, n, dx, dx_c
        unnormalized_prob_E = F.softmax(pred.E, dim=-1)
        unnormalized_prob_E[torch.sum(unnormalized_prob_E, dim=-1) == 0] = 1e-5
        prob_E = unnormalized_prob_E / torch.sum(unnormalized_prob_E, dim=-1, keepdim=True)  # bs, n, dx, dx_c

        denoised_data = diffusion_utils.sample_discrete_features(probX=prob_X.cpu(), probE=prob_E.cpu(), node_mask=node_mask.cpu())
        denoised_graphs = []
        batch_size = denoised_data.X.size(0)
        for graph in range(batch_size):
            mask = node_mask[graph].cpu()
            x = denoised_data.X[graph][mask].float()
            edge_index = torch.LongTensor(denoised_data.E[graph][mask][:, mask].nonzero()).transpose(0, 1)
            y = data.labels[graph][data.target_node[graph]]

            denoised_graph = torch_geometric.data.Data(x=x, edge_index=edge_index, y=y, target_node=data.target_node[graph])
            denoised_graphs.append(denoised_graph)
        return denoised_graphs
    
    def forward(self, noisy_data, extra_data, node_mask):
        X = torch.cat((noisy_data['X_t'], extra_data.X), dim=3).float()
        E = torch.cat((noisy_data['E_t'], extra_data.E), dim=3).float()
        y = torch.hstack((noisy_data['y_t'], extra_data.y)).float()         # y is time conditioning + global feature
        return self.model(X, E, y, node_mask)
    
    def compute_extra_data(self, noisy_data):
        """ At every training step (after adding noise) and step in sampling, compute extra information and append to
            the network input. """

        extra_features = self.extra_features(noisy_data)

        extra_X = extra_features.X
        extra_E = extra_features.E
        extra_y = extra_features.y

        t_X = noisy_data['t_X']
        t_E = noisy_data['t_E']
        extra_y = torch.cat((extra_y, t_X, t_E), dim=1)

        return utils.PlaceHolder(X=extra_X, E=extra_E, y=extra_y)
    
    def compute_noise(self, t_X, t_E):
        """ Compute noise for a given time step t. """

        t_X_int = torch.full((1, 1), t_X, device=self.device).float()
        t_X_float = t_X_int / self.T
        print(f'attribute noise scale: {t_X}/{self.T}')

        t_E_int = torch.full((1, 1), t_E, device=self.device).float()
        t_E_float = t_E_int / self.T
        print(f'adjacent noise scale: {t_E}/{self.T}')

        alpha_t_X_bar = self.noise_schedule.get_alpha_bar(t_normalized=t_X_float)      # (1, 1)
        alpha_t_E_bar = self.noise_schedule.get_alpha_bar(t_normalized=t_E_float)      # (1, 1)

        Qtb_X = self.transition_model.get_Qt_bar(alpha_t_X_bar, device=self.device)  # (1, dx, dx_c, dx_c) (1, de, de)
        Qtb_E = self.transition_model.get_Qt_bar(alpha_t_E_bar, device=self.device)  # (1, dx, dx_c, dx_c) (1, de, de)
        assert (abs(Qtb_X.X.sum(dim=3) - 1.) < 1e-4).all(), Qtb_X.X.sum(dim=3) - 1
        assert (abs(Qtb_E.E.sum(dim=2) - 1.) < 1e-4).all()

        X_flip_prob = Qtb_X.X.squeeze(0).mean(dim=0)
        E_flip_prob = Qtb_E.E.squeeze(0)
        print(f'X_p_plus: {X_flip_prob[0][1]:.4f}, X_p_minus: {X_flip_prob[1][0]:.4f}')
        print(f'E_p_plus: {E_flip_prob[0][1]:.4f}, E_p_minus: {E_flip_prob[1][0]:.4f}')
        return {'p': 1, 'smoothing_distribution': "sparse", 'append_indicator': False,
                'p_plus': X_flip_prob[0][1].item(), 'p_minus': X_flip_prob[1][0].item(),
                'p_plus_adj': E_flip_prob[0][1].item(), 'p_minus_adj': E_flip_prob[1][0].item()}<|MERGE_RESOLUTION|>--- conflicted
+++ resolved
@@ -498,13 +498,9 @@
         majority_acc = majority_correct.mean()
         print(f'Majority vote accuracy: {majority_acc}')
         
-<<<<<<< HEAD
-        certificate = certify(correct, pre_votes.cpu(), votes.cpu(), hparams)
-=======
         certificate = {}
         if hparams['certify']:
             certificate = certify(majority_correct, pre_votes.cpu(), votes.cpu(), hparams)
->>>>>>> f961f614
         certificate['clean_acc'] = clean_acc
         certificate['majority_acc'] = majority_acc
         certificate['correct'] = correct.tolist()
